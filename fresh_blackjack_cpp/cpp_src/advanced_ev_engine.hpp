--- conflicted
+++ resolved
@@ -137,81 +137,7 @@
 // =============================================================================
 
 class AdvancedEVEngine {
-<<<<<<< HEAD
-private:
-    // =================================================================
-    // NEW RECURSIVE DEALER PROBABILITY METHODS
-    // =================================================================
-
-    // Helper methods for dealer logic (based on John Nairn's approach)
-    bool dealer_must_hit_by_total(int total, bool is_soft, const RulesConfig& rules) const;
-    int get_card_value(int rank) const;
-
-    // Utility conversion method
-    DeckComposition convert_deck_state_to_composition(const DeckState& deck_state) const;
-
-    // Verification method
-    bool verify_dealer_probabilities(const DealerProbabilities& probs) const;
-
-    // =================================================================
-    // EXISTING METHODS (make sure these exist)
-    // =================================================================
-
-    // Cache key generation for probability results
-    uint64_t generate_probability_cache_key(
-        const std::vector<int>& dealer_hand,
-        const DeckComposition& deck,
-        const RulesConfig& rules) const;
-
-    // Helper methods for dealer probability calculations
-    bool dealer_must_hit(const std::vector<int>& dealer_hand, const RulesConfig& rules) const;
-    bool is_fresh_deck(const DeckComposition& deck) const;
-
-    // Simplified methods for basic calculations
-    double calculate_simple_hit_ev(const std::vector<int>& hand,
-                                 int dealer_upcard,
-                                 const DeckState& deck,
-                                 const RulesConfig& rules) const;
-
-    double calculate_dealer_bust_probability(int dealer_upcard,
-                                           const DeckState& deck,
-                                           const RulesConfig& rules) const;
-
-    double calculate_player_bust_probability(const std::vector<int>& hand,
-                                           const DeckState& deck) const;
-
-    void determine_optimal_action(DetailedEV& ev) const;
-
-    // Hash functions
-    uint64_t hash_scenario(const std::vector<int>& hand, int dealer_upcard) const;
-    uint64_t hash_scenario(const std::vector<int>& hand,
-                          int dealer_upcard,
-                          const DeckState& deck) const;
-
-    // Dealer probability helper methods
-    bool dealer_must_hit_by_total(int total, bool is_soft, const RulesConfig& rules) const;
-    int get_card_value(int rank) const;
-
-    // No-peek rule support
-    DealerProbabilities calculate_dealer_probabilities_no_peek(
-        int dealer_upcard,
-        const DeckComposition& deck,
-        const RulesConfig& rules) const;
-
-    // Exact stand EV calculation
-    double calculate_stand_ev_with_exact_probabilities(
-        const std::vector<int>& player_hand,
-        int dealer_upcard,
-        const DeckState& deck,
-        const RulesConfig& rules) const;
-
-    // Utility methods
-    DeckComposition convert_deck_state_to_composition(const DeckState& deck_state) const;
-    bool verify_dealer_probabilities(const DealerProbabilities& probs) const;
-
-=======
 public:
->>>>>>> 742bff18
     // Split Aces one card calculation
     double calculate_split_aces_one_card_ev(int dealer_upcard,
                                            const DeckState& deck,
@@ -308,12 +234,10 @@
     // =================================================================
 
     // Recursive stand EV calculation
-    double AdvancedEVEngine::calculate_stand_ev_recursive(const std::vector<int>& player_hand,
-                                                     int dealer_upcard,
-                                                     const DeckState& deck,
-                                                     const RulesConfig& rules) const {
-    return calculate_stand_ev_with_exact_probabilities(player_hand, dealer_upcard, deck, rules);
-}
+    double calculate_stand_ev_recursive(const std::vector<int>& player_hand,
+                                       int dealer_upcard,
+                                       const DeckState& deck,
+                                       const RulesConfig& rules) const;
 
     // Recursive hit EV calculation with depth control
     double calculate_hit_ev_recursive(const std::vector<int>& hand,
